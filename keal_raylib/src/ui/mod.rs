--- conflicted
+++ resolved
@@ -103,13 +103,8 @@
 }
 
 impl Entries {
-<<<<<<< HEAD
-    fn new(list: Vec<OwnedEntry>) -> Self {
-        Self {
-=======
     fn new(list: Vec<DisplayEntry>, rl: &mut Raylib, atlas: &TTFCache) -> Self {
         let mut this = Self {
->>>>>>> acb7e9bf
             list,
             wrap_info: Vec::new(),
             total_height: 0.0,
@@ -157,27 +152,6 @@
     rendered_icons: std::collections::HashMap<IconPath, Option<Texture>>,
 
     // -- Data state --
-<<<<<<< HEAD
-    icons: IconCache,
-    font: Option<TrueTypeFontCache>,
-
-    entries: Entries,
-    manager: AsyncManager,
-
-    message_sender: Sender<Message>,
-    message_rec: Receiver<Message>
-}
-
-pub enum Message {
-    // UI events
-    Launch(Option<Label>),
-
-    // Worker events
-    IconCacheLoaded(IconCache),
-    FontLoaded(TrueTypeFont),
-    Entries(Vec<OwnedEntry>),
-    Action(Action)
-=======
     icons: Arc<OnceLock<IconCache>>,
     font: TrueTypeFontCache,
 
@@ -185,7 +159,6 @@
 
     action_rec: Receiver<FrontendAction>,
     event_sender: Sender<FrontendEvent>
->>>>>>> acb7e9bf
 }
 
 impl Keal {
@@ -197,22 +170,7 @@
         let icons = Arc::new(OnceLock::new());
 
         {
-<<<<<<< HEAD
-            let message_sender_ = message_sender.clone();
-
-            std::thread::spawn(move || {
-                log_time("initializing font");
-
-                let iosevka = include_bytes!("../../../public/iosevka-regular.ttf");
-                let font = TrueTypeFont::from_bytes(&iosevka[..]).unwrap();
-                message_sender_.send(Message::FontLoaded(font)).unwrap();
-            });
-
-            let message_sender = message_sender.clone();
-
-=======
             let icons = icons.clone();
->>>>>>> acb7e9bf
             std::thread::spawn(move || {
                 let icon_cache = IconCache::new(&config.icon_theme);
                 icons.set(icon_cache).expect("Nothing should have set icon cache before this");
@@ -230,13 +188,8 @@
             hovered_choice: None,
             old_screen_width: 0.0,
             rendered_icons: Default::default(),
-<<<<<<< HEAD
-            icons: Default::default(),
-            font: None,
-=======
             icons,
             font,
->>>>>>> acb7e9bf
             entries: Default::default(),
             event_sender,
             action_rec
@@ -420,21 +373,7 @@
                 Ok(action) => self.handle_action(rl, action),
                 Err(TryRecvError::Empty) => break,
                 Err(TryRecvError::Disconnected) => panic!("manager channel disconnected")
-<<<<<<< HEAD
-            };
-
-            match message {
-                Message::Launch(selected) => {
-                    self.manager.send(async_manager::Event::Launch(selected));
-                }
-                Message::IconCacheLoaded(icon_cache) => self.icons = icon_cache,
-                Message::FontLoaded(font) => self.font = Some(load_font_ex(rl, font, FontParams::default())),
-                Message::Entries(entries) => self.entries = Entries::new(entries),
-                Message::Action(action) => return self.handle_action(rl, action),
-            };
-=======
-            }
->>>>>>> acb7e9bf
+            }
         }
     }
 }
