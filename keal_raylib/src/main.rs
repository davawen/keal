--- conflicted
+++ resolved
@@ -41,13 +41,8 @@
     set_window_state(rl, WindowFlags::UNDECORATED | WindowFlags::RESIZABLE);
 
     log_time("initializing keal");
-<<<<<<< HEAD
-
-    let mut keal = Keal::new();
-=======
     let iosevka = load_font_ex(rl, font_loader.join().unwrap(), FontParams::default());
     let mut keal = Keal::new(iosevka);
->>>>>>> acb7e9bf
 
     log_time("entering drawing loop");
 
